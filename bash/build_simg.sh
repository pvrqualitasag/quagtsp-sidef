--- conflicted
+++ resolved
@@ -129,16 +129,7 @@
 
 
 ### # check whether working directory exists
-<<<<<<< HEAD
-if [ ! -d "$SWORKDIR" ]
-then
-  log_msg $SCRIPT " * Cannot find working directory: $SWORKDIR - create it"
-  mkdir -p $SWORKDIR
-  chown quagadmin:quagadmin $SWORKDIR
-fi
-=======
 check_exist_dir_create $SWORKDIR
->>>>>>> 7830fac9
 
 ### # change to work directory
 CURRWD=`pwd`
@@ -160,11 +151,7 @@
 
 ### # start installation
 log_msg $SCRIPT " * Installing based on definition: $SIMGDEF ..."
-<<<<<<< HEAD
 singularity build $SIMGFN $SIMGDEF &> `date +"%Y%m%d%H%M%S"`_quagtsp_ubuntu1804lts_build.log
-=======
-sudo singularity build $SIMGFN $SIMGDEF &> `date +"%Y%m%d%H%M%S"`_quag_${SIMGLABEL}_ubuntu1804lts_build.log
->>>>>>> 7830fac9
 
 ### # change back to original directory
 cd $CURRWD
